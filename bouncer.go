--- conflicted
+++ resolved
@@ -82,29 +82,25 @@
 
 func Json(jsonStruct interface{}, req *http.Request) Errors {
 
-	return validateJsonFromReader(jsonStruct, req.Body, req.Method)
-
-}
-
-func ValidateJson(jsonStruct interface{}, jsonData []byte, method string) Errors {
+	body, errors := validateJsonFromReader(jsonStruct, req.Body, req.Method)
+	context.Set(req, "decodedBody", body)
+	return errors
+
+}
+
+func ValidateJson(jsonStruct interface{}, jsonData []byte, method string) (interface{}, Errors) {
 
 	return validateJsonFromReader(jsonStruct, bytes.NewReader(jsonData), method)
 }
 
-func validateJsonFromReader(jsonStruct interface{}, reader io.Reader, method string) Errors {
+func validateJsonFromReader(jsonStruct interface{}, reader io.Reader, method string) (interface{}, Errors) {
 
 	var errors Errors
 	ensureNotPointer(jsonStruct)
 	obj := reflect.New(reflect.TypeOf(jsonStruct))
 
-<<<<<<< HEAD
 	if reader != nil {
 		err := json.NewDecoder(reader).Decode(obj.Interface())
-=======
-	if req.Body != nil {
-		err := json.NewDecoder(req.Body).Decode(obj.Interface())
-        context.Set(req, "decodedBody", obj.Interface())
->>>>>>> f8079da6
 		if err != nil && err != io.EOF {
 			errors.Add([]string{}, DeserializationError, err.Error())
 		}
@@ -116,7 +112,7 @@
 		errors = validateCreateStruct(errors, obj.Interface())
 	}
 
-	return errors
+	return obj.Interface(), errors
 
 }
 
